# -*- coding: utf-8 -*-

# Copyright 2019, IBM.
#
# This source code is licensed under the Apache License, Version 2.0 found in
# the LICENSE.txt file in the root directory of this source tree.

"""
Circuit generation for coherence experiments
"""

import numpy as np
import qiskit
from .coherence_utils import pad_id_gates

<<<<<<< HEAD
def t1_circuits(num_of_gates, gate_time, num_of_qubits, qubits):
=======

def t1_circuits(num_of_gates, gate_time, qubits):
>>>>>>> 079bce48
    """
    Generates circuit for T1 measurement.
    Each circuit consists of an X gate, followed by a sequence of identity
    gates.

    Args:
       num_of_gates (list of integers): the number of identity gates in each
                                        circuit. Must be in an increasing
                                        order.
       gate_time (float): time in micro-seconds of running a single gate.
<<<<<<< HEAD
       qubits (list of integers): indices of the qubits whose T1 are to be measured.
=======
       qubits (list): index of the qubits whose T1 is to be measured.
>>>>>>> 079bce48
    Returns:
       A list of QuantumCircuit
       xdata: a list of delay times in seconds
    """

    xdata = gate_time * num_of_gates

<<<<<<< HEAD
    qr = qiskit.QuantumRegister(num_of_qubits)
=======
    qr = qiskit.QuantumRegister(max(qubits)+1)
>>>>>>> 079bce48
    cr = qiskit.ClassicalRegister(len(qubits))

    circuits = []

    for circ_index, circ_length in enumerate(num_of_gates):
        circ = qiskit.QuantumCircuit(qr, cr)
        circ.name = 'circuit_' + str(circ_index)
        for qind, qubit in enumerate(qubits):
            circ.x(qr[qubit])
            circ = pad_id_gates(circ, qr, circ_length)
            circ.barrier(qr[qubit])
            circ.measure(qr[qubit], cr[qind])
        circuits.append(circ)

    return circuits, xdata

<<<<<<< HEAD
def t2star_circuits(num_of_gates, gate_time, num_of_qubits, qubits, nosc=0):
=======

def t2star_circuits(num_of_gates, gate_time, num_of_qubits, qubit, nosc=0):
>>>>>>> 079bce48
    """
    Generates circuit for T2* measurement.
    Each circuit consists of a Hadamard gate, followed by a sequence of
    identity gates, a phase gate (with a linear phase), and an additional
    Hadamard gate.

    Args:
       num_of_gates (list of integers): the number of identity gates in each
                                        circuit. Must be in an increasing
                                        order.
       gate_time (float): time in micro-seconds of running a single gate.
       num_of_qubits (integer): the number of qubits in the circuit.
       qubits (list of integers): indices of the qubits whose T2* are to be measured.
       nosc: number of oscillations to induce using the phase gate
    Returns:
       A list of QuantumCircuit
       xdata: a list of delay times in seconds
       osc_freq: the induced oscillation frequency
    """

    xdata = gate_time * num_of_gates

    qr = qiskit.QuantumRegister(num_of_qubits)
    cr = qiskit.ClassicalRegister(len(qubits))

    osc_freq = nosc/xdata[-1]

    circuits = []

    for circ_index, circ_length in enumerate(num_of_gates):
        circ = qiskit.QuantumCircuit(qr, cr)
        circ.name = 'circuit_' + str(circ_index)
        for qind, qubit in enumerate(qubits):
            circ.h(qr[qubit])
            circ = pad_id_gates(circ, qr, circ_length)
            circ.barrier(qr[qubit])
            circ.u1(2*np.pi*osc_freq*xdata[circ_index], qr[qubit])
            circ.h(qr[qubit])
            circ.measure(qr[qubit], cr[qind])
        circuits.append(circ)

    return circuits, xdata, osc_freq

<<<<<<< HEAD
def t2_circuits(num_of_gates, gate_time, num_of_qubits, qubits):
    """
    Generates circuit for T2 (echo) measurement.
    Each circuit consists of a Y90 gate, followed by a sequence of identity gates,
    a Y gate, a sequence of identity gates and
    an additional Y90 gate.
=======

def t2_circuits(num_of_gates, gate_time, num_of_qubits, qubit):
    """
    Generates circuit for T2 (echo) measurement.
    Each circuit consists of a Y90 gate, followed by a sequence of identity
    gates, an Y gate, a sequence of identity gates and an additional Y90 gate.
>>>>>>> 079bce48

    Args:
       num_of_gates (list of integers): the number of identity gates in each
                                        circuit. Must be in an increasing
                                        order. This is the number of gates
                                        between the H and echo (i.e. total
                                        length is twice)
       gate_time (float): time in micro-seconds of running a single gate.
       num_of_qubits (integer): the number of qubits in the circuit.
       qubits (list of integers): indices of the qubits whose T2 are to be measured.
    Returns:
       A list of QuantumCircuit
       xdata: the delay times (TOTAL delay time)
    """

    xdata = gate_time * num_of_gates * 2.0

    qr = qiskit.QuantumRegister(num_of_qubits)
<<<<<<< HEAD
    cr = qiskit.ClassicalRegister(len(qubits))
=======
    cr = qiskit.ClassicalRegister(num_of_qubits)
>>>>>>> 079bce48

    circuits = []

    for circ_index, circ_length in enumerate(num_of_gates):
        circ = qiskit.QuantumCircuit(qr, cr)
        circ.name = 'circuit_' + str(circ_index)
<<<<<<< HEAD
        for qind, qubit in enumerate(qubits):
            circ.u2(0.0, 0.0, qr[qubit])
            circ = pad_id_gates(circ, qr, circ_length)
            circ.barrier(qr[qubit])
            circ.y(qr[qubit])
            circ = pad_id_gates(circ, qr, circ_length)
            circ.barrier(qr[qubit])
            circ.u2(0.0, 0.0, qr[qubit])
            circ.measure(qr[qubit], cr[qubit])
=======
        circ.u2(0.0, 0.0, qr[qubit])
        circ = pad_id_gates(circ, qr, circ_length)
        circ.barrier(qr[qubit])
        circ.y(qr[qubit])
        circ = pad_id_gates(circ, qr, circ_length)
        circ.barrier(qr[qubit])
        circ.u2(0.0, 0.0, qr[qubit])
        circ.measure(qr[qubit], cr[qubit])
>>>>>>> 079bce48
        circuits.append(circ)

    return circuits, xdata<|MERGE_RESOLUTION|>--- conflicted
+++ resolved
@@ -13,12 +13,8 @@
 import qiskit
 from .coherence_utils import pad_id_gates
 
-<<<<<<< HEAD
-def t1_circuits(num_of_gates, gate_time, num_of_qubits, qubits):
-=======
 
 def t1_circuits(num_of_gates, gate_time, qubits):
->>>>>>> 079bce48
     """
     Generates circuit for T1 measurement.
     Each circuit consists of an X gate, followed by a sequence of identity
@@ -29,11 +25,8 @@
                                         circuit. Must be in an increasing
                                         order.
        gate_time (float): time in micro-seconds of running a single gate.
-<<<<<<< HEAD
        qubits (list of integers): indices of the qubits whose T1 are to be measured.
-=======
-       qubits (list): index of the qubits whose T1 is to be measured.
->>>>>>> 079bce48
+
     Returns:
        A list of QuantumCircuit
        xdata: a list of delay times in seconds
@@ -41,11 +34,7 @@
 
     xdata = gate_time * num_of_gates
 
-<<<<<<< HEAD
-    qr = qiskit.QuantumRegister(num_of_qubits)
-=======
     qr = qiskit.QuantumRegister(max(qubits)+1)
->>>>>>> 079bce48
     cr = qiskit.ClassicalRegister(len(qubits))
 
     circuits = []
@@ -62,12 +51,7 @@
 
     return circuits, xdata
 
-<<<<<<< HEAD
 def t2star_circuits(num_of_gates, gate_time, num_of_qubits, qubits, nosc=0):
-=======
-
-def t2star_circuits(num_of_gates, gate_time, num_of_qubits, qubit, nosc=0):
->>>>>>> 079bce48
     """
     Generates circuit for T2* measurement.
     Each circuit consists of a Hadamard gate, followed by a sequence of
@@ -111,21 +95,13 @@
 
     return circuits, xdata, osc_freq
 
-<<<<<<< HEAD
+
 def t2_circuits(num_of_gates, gate_time, num_of_qubits, qubits):
     """
     Generates circuit for T2 (echo) measurement.
     Each circuit consists of a Y90 gate, followed by a sequence of identity gates,
     a Y gate, a sequence of identity gates and
     an additional Y90 gate.
-=======
-
-def t2_circuits(num_of_gates, gate_time, num_of_qubits, qubit):
-    """
-    Generates circuit for T2 (echo) measurement.
-    Each circuit consists of a Y90 gate, followed by a sequence of identity
-    gates, an Y gate, a sequence of identity gates and an additional Y90 gate.
->>>>>>> 079bce48
 
     Args:
        num_of_gates (list of integers): the number of identity gates in each
@@ -144,18 +120,13 @@
     xdata = gate_time * num_of_gates * 2.0
 
     qr = qiskit.QuantumRegister(num_of_qubits)
-<<<<<<< HEAD
     cr = qiskit.ClassicalRegister(len(qubits))
-=======
-    cr = qiskit.ClassicalRegister(num_of_qubits)
->>>>>>> 079bce48
 
     circuits = []
 
     for circ_index, circ_length in enumerate(num_of_gates):
         circ = qiskit.QuantumCircuit(qr, cr)
         circ.name = 'circuit_' + str(circ_index)
-<<<<<<< HEAD
         for qind, qubit in enumerate(qubits):
             circ.u2(0.0, 0.0, qr[qubit])
             circ = pad_id_gates(circ, qr, circ_length)
@@ -165,16 +136,6 @@
             circ.barrier(qr[qubit])
             circ.u2(0.0, 0.0, qr[qubit])
             circ.measure(qr[qubit], cr[qubit])
-=======
-        circ.u2(0.0, 0.0, qr[qubit])
-        circ = pad_id_gates(circ, qr, circ_length)
-        circ.barrier(qr[qubit])
-        circ.y(qr[qubit])
-        circ = pad_id_gates(circ, qr, circ_length)
-        circ.barrier(qr[qubit])
-        circ.u2(0.0, 0.0, qr[qubit])
-        circ.measure(qr[qubit], cr[qubit])
->>>>>>> 079bce48
         circuits.append(circ)
 
     return circuits, xdata